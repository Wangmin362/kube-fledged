--- conflicted
+++ resolved
@@ -18,11 +18,7 @@
 
 - A functioning kubernetes cluster (v1.12 or above). It could be a simple development cluster like minikube or a large production cluster.
 - All master and worker nodes having the ["kubernetes.io/hostname"](https://kubernetes.io/docs/reference/kubernetes-api/labels-annotations-taints/#kubernetes-io-hostname) label.
-<<<<<<< HEAD
-- make, go and kubectl installed on a local machine. kubectl configured properly to access the cluster.
-=======
 - make, go, docker and kubectl installed on a local machine. kubectl configured properly to access the cluster.
->>>>>>> dd6c2cb4
 
 ### Build
 
